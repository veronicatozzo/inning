--- conflicted
+++ resolved
@@ -316,12 +316,8 @@
         print("Did not converge")
     return H
 
-<<<<<<< HEAD
 
 def objectiveFLGL(emp_cov, K, R, T, H, mu, eta, rho):
-=======
-def objectiveFLGL(emp_cov, K, R, T, H, U, mu, eta, rho):
->>>>>>> 25b68365
     res = - fast_logdet(R) + np.sum(R * emp_cov)
     res += rho / 2. * squared_norm(R - T + U + np.linalg.multi_dot((K.T, linalg.pinvh(H), K)))
     res += mu * l1_od_norm(H)
